--- conflicted
+++ resolved
@@ -7,14 +7,9 @@
   "typings": "lib/index.d.ts",
   "license": "MIT",
   "scripts": {
-<<<<<<< HEAD
     "test": "gulp test",
-    "prepublish": "gulp lkg"
-=======
-    "test": "mocha lib/tests",
-    "prepublish": "tsc && mocha lib/tests",
-    "compile": "tsc"
->>>>>>> 50b1622f
+    "prepublish": "gulp lkg",
+    "compile": "gulp build"
   },
   "repository": {
     "type": "git",
@@ -51,7 +46,6 @@
     "chai-baseline": "^1.0.0",
     "del": "^2.2.1",
     "gulp": "^3.8.10",
-<<<<<<< HEAD
     "gulp-mocha": "^2.2.0",
     "gulp-sourcemaps": "^1.6.0",
     "mocha": "*",
@@ -59,12 +53,5 @@
   },
   "peerDependencies": {
     "typescript": "*"
-=======
-    "mocha": "*",
-    "typescript": "^2.0.3"
-  },
-  "peerDependencies": {
-    "typescript": "^2.0.3"
->>>>>>> 50b1622f
   }
 }